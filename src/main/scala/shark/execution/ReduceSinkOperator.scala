--- conflicted
+++ resolved
@@ -92,30 +92,7 @@
     val ois = new ArrayList[ObjectInspector]
     ois.add(keySer.getObjectInspector)
     ois.add(valueSer.getObjectInspector)
-
-<<<<<<< HEAD
-    ObjectInspectorFactory.getStandardStructObjectInspector(List("KEY","VALUE"), ois)
-=======
-    val outputObjInspector = ObjectInspectorFactory.
-      getStandardStructObjectInspector(List("KEY","VALUE"), ois)
-
-    val joinTag = conf.getTag()
-
-    // Propagate the output object inspector and serde infos to downstream operator.
-    childOperators.foreach { child =>
-      child match {
-        case child: HiveTopOperator => {
-          child.setInputObjectInspector(joinTag, outputObjInspector)
-          child.setKeyValueTableDescs(joinTag,
-              (conf.getKeySerializeInfo, conf.getValueSerializeInfo))
-        }
-        case _ => {
-          throw new HiveException("%s's downstream operator should be %s. %s found.".format(
-            this.getClass.getName, classOf[HiveTopOperator].getName, child.getClass.getName))
-        }
-      }
-    }
->>>>>>> df63897e
+    ObjectInspectorFactory.getStandardStructObjectInspector(List("KEY", "VALUE"), ois)
   }
 
   // will be used of the children operators (in JoinOperator/Extractor/GroupByPostShuffleOperator
