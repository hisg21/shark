/*
 * Copyright (C) 2012 The Regents of The University California.
 * All rights reserved.
 *
 * Licensed under the Apache License, Version 2.0 (the "License");
 * you may not use this file except in compliance with the License.
 * You may obtain a copy of the License at
 *
 *      http://www.apache.org/licenses/LICENSE-2.0
 *
 * Unless required by applicable law or agreed to in writing, software
 * distributed under the License is distributed on an "AS IS" BASIS,
 * WITHOUT WARRANTIES OR CONDITIONS OF ANY KIND, either express or implied.
 * See the License for the specific language governing permissions and
 * limitations under the License.
 */

package shark.memstore2

import java.util.{HashMap=> JavaHashMap, Map => JavaMap}
import java.util.concurrent.ConcurrentHashMap
import java.util.{HashMap=> JavaHashMap, Map => JavaMap}

import scala.collection.JavaConversions._
import scala.collection.mutable.ConcurrentMap

import org.apache.hadoop.hive.ql.metadata.Hive

import org.apache.spark.rdd.{RDD, UnionRDD}

<<<<<<< HEAD
import shark.{LogHelper, SharkEnv}
import shark.execution.RDDUtils
import shark.util.HiveUtils

=======
import shark.execution.RDDUtils
import shark.util.HiveUtils
>>>>>>> f36cac85

class MemoryMetadataManager extends LogHelper {

  // Set of tables, from databaseName.tableName to Table object.
  private val _tables: ConcurrentMap[String, Table] =
    new ConcurrentHashMap[String, Table]()

<<<<<<< HEAD
  def isHivePartitioned(databaseName: String, tableName: String): Boolean = {
    val tableKey = MemoryMetadataManager.makeTableKey(databaseName, tableName)
    _tables.get(tableKey) match {
      case Some(table) => table.isInstanceOf[PartitionedMemoryTable]
      case None => false
    }
  }

  def containsTable(databaseName: String, tableName: String): Boolean = {
    _tables.contains(MemoryMetadataManager.makeTableKey(databaseName, tableName))
  }

  def createMemoryTable(
      databaseName: String,
      tableName: String,
      cacheMode: CacheType.CacheType): MemoryTable = {
    val tableKey = MemoryMetadataManager.makeTableKey(databaseName, tableName)
    val newTable = new MemoryTable(databaseName, tableName, cacheMode)
    _tables.put(tableKey, newTable)
    newTable
  }

  def createPartitionedMemoryTable(
      databaseName: String,
      tableName: String,
      cacheMode: CacheType.CacheType,
      tblProps: JavaMap[String, String]
    ): PartitionedMemoryTable = {
    val tableKey = MemoryMetadataManager.makeTableKey(databaseName, tableName)
    val newTable = new PartitionedMemoryTable(databaseName, tableName, cacheMode)
    // Determine the cache policy to use and read any user-specified cache settings.
    val cachePolicyStr = tblProps.getOrElse(SharkTblProperties.CACHE_POLICY.varname,
      SharkTblProperties.CACHE_POLICY.defaultVal)
    val maxCacheSize = tblProps.getOrElse(SharkTblProperties.MAX_PARTITION_CACHE_SIZE.varname,
      SharkTblProperties.MAX_PARTITION_CACHE_SIZE.defaultVal).toInt
    newTable.setPartitionCachePolicy(cachePolicyStr, maxCacheSize)

    _tables.put(tableKey, newTable)
    newTable
  }

  def getTable(databaseName: String, tableName: String): Option[Table] = {
    _tables.get(MemoryMetadataManager.makeTableKey(databaseName, tableName))
  }

  def getMemoryTable(databaseName: String, tableName: String): Option[MemoryTable] = {
    val tableKey = MemoryMetadataManager.makeTableKey(databaseName, tableName)
    val tableOpt = _tables.get(tableKey)
    if (tableOpt.isDefined) {
     assert(tableOpt.get.isInstanceOf[MemoryTable],
       "getMemoryTable() called for a partitioned table.")
    }
    tableOpt.asInstanceOf[Option[MemoryTable]]
  }

  def getPartitionedTable(
      databaseName: String,
      tableName: String): Option[PartitionedMemoryTable] = {
    val tableKey = MemoryMetadataManager.makeTableKey(databaseName, tableName)
    val tableOpt = _tables.get(tableKey)
    if (tableOpt.isDefined) {
      assert(tableOpt.get.isInstanceOf[PartitionedMemoryTable],
        "getPartitionedTable() called for a non-partitioned table.")
    }
    tableOpt.asInstanceOf[Option[PartitionedMemoryTable]]
  }

  def renameTable(databaseName: String, oldName: String, newName: String) {
    if (containsTable(databaseName, oldName)) {
      val oldTableKey = MemoryMetadataManager.makeTableKey(databaseName, oldName)
      val newTableKey = MemoryMetadataManager.makeTableKey(databaseName, newName)

      val tableValueEntry = _tables.remove(oldTableKey).get
      tableValueEntry.tableName = newTableKey

      _tables.put(newTableKey, tableValueEntry)
=======
  // Set of tables, from databaseName.tableName to Table object.
  private val _tables: ConcurrentMap[String, Table] =
    new ConcurrentHashMap[String, Table]()

  // TODO(harvey): Support stats for Hive-partitioned tables.
  // Set of stats, from databaseName.tableName to the stats. This is guaranteed to have the same
  // structure / size as the _tables map.
  private val _keyToStats: ConcurrentMap[String, collection.Map[Int, TablePartitionStats]] =
    new ConcurrentHashMap[String, collection.Map[Int, TablePartitionStats]]

  def putStats(
      databaseName: String,
      tableName: String,
      stats: collection.Map[Int, TablePartitionStats]) {
    val tableKey = makeTableKey(databaseName, tableName)
    _keyToStats.put(tableKey, stats)
  }

  def getStats(
      databaseName: String,
      tableName: String): Option[collection.Map[Int, TablePartitionStats]] = {
    val tableKey = makeTableKey(databaseName, tableName)
    _keyToStats.get(tableKey)
  }

  def isHivePartitioned(databaseName: String, tableName: String): Boolean = {
    val tableKey = makeTableKey(databaseName, tableName)
    _tables.get(tableKey) match {
      case Some(table) => table.isInstanceOf[PartitionedMemoryTable]
      case None => false
    }
  }

  def containsTable(databaseName: String, tableName: String): Boolean = {
    _tables.contains(makeTableKey(databaseName, tableName))
  }

  def createMemoryTable(
      databaseName: String,
      tableName: String,
      cacheMode: CacheType.CacheType): MemoryTable = {
    val tableKey = makeTableKey(databaseName, tableName)
    val newTable = new MemoryTable(databaseName, tableName, cacheMode)
    _tables.put(tableKey, newTable)
    newTable
  }

  def createPartitionedMemoryTable(
      databaseName: String,
      tableName: String,
      cacheMode: CacheType.CacheType,
      tblProps: JavaMap[String, String]
    ): PartitionedMemoryTable = {
    val tableKey = makeTableKey(databaseName, tableName)
    val newTable = new PartitionedMemoryTable(databaseName, tableName, cacheMode)
    // Determine the cache policy to use and read any user-specified cache settings.
    val cachePolicyStr = tblProps.getOrElse(SharkTblProperties.CACHE_POLICY.varname,
      SharkTblProperties.CACHE_POLICY.defaultVal)
    val maxCacheSize = tblProps.getOrElse(SharkTblProperties.MAX_PARTITION_CACHE_SIZE.varname,
      SharkTblProperties.MAX_PARTITION_CACHE_SIZE.defaultVal).toInt
    newTable.setPartitionCachePolicy(cachePolicyStr, maxCacheSize)

    _tables.put(tableKey, newTable)
    newTable
  }

  def getTable(databaseName: String, tableName: String): Option[Table] = {
    _tables.get(makeTableKey(databaseName, tableName))
  }

  def getMemoryTable(databaseName: String, tableName: String): Option[MemoryTable] = {
    val tableKey = makeTableKey(databaseName, tableName)
    val tableOpt = _tables.get(tableKey)
    if (tableOpt.isDefined) {
     assert(tableOpt.get.isInstanceOf[MemoryTable],
       "getMemoryTable() called for a partitioned table.")
>>>>>>> f36cac85
    }
    tableOpt.asInstanceOf[Option[MemoryTable]]
  }

<<<<<<< HEAD
  /**
   * Used to drop a table from Spark in-memory cache and/or disk. All metadata is deleted as well.
   *
   * Note that this is always used in conjunction with a dropTableFromMemory() for handling
   *'shark.cache' property changes in an ALTER TABLE command, or to finish off a DROP TABLE command
   * after the table has been deleted from the Hive metastore.
   *
   * @return Option::isEmpty() is true of there is no MemoryTable (and RDD) corresponding to 'key'
   *     in _keyToMemoryTable. For tables that are Hive-partitioned, the RDD returned will be a
   *     UnionRDD comprising RDDs that back the table's Hive-partitions.
   */
  def removeTable(
      databaseName: String,
      tableName: String): Option[RDD[_]] = {
    val tableKey = MemoryMetadataManager.makeTableKey(databaseName, tableName)
    val tableValueOpt: Option[Table] = _tables.remove(tableKey)
    tableValueOpt.flatMap(tableValue => MemoryMetadataManager.unpersistRDDsForTable(tableValue))
  }

=======
  def getPartitionedTable(
      databaseName: String,
      tableName: String): Option[PartitionedMemoryTable] = {
    val tableKey = makeTableKey(databaseName, tableName)
    val tableOpt = _tables.get(tableKey)
    if (tableOpt.isDefined) {
      assert(tableOpt.get.isInstanceOf[PartitionedMemoryTable],
        "getPartitionedTable() called for a non-partitioned table.")
    }
    tableOpt.asInstanceOf[Option[PartitionedMemoryTable]]
  }

  def renameTable(databaseName: String, oldName: String, newName: String) {
    if (containsTable(databaseName, oldName)) {
      val oldTableKey = makeTableKey(databaseName, oldName)
      val newTableKey = makeTableKey(databaseName, newName)

      val statsValueEntry = _keyToStats.remove(oldTableKey).get
      val tableValueEntry = _tables.remove(oldTableKey).get
      tableValueEntry.tableName = newTableKey

      _keyToStats.put(newTableKey, statsValueEntry)
      _tables.put(newTableKey, tableValueEntry)
    }
  }

  /**
   * Used to drop a table from the Spark in-memory cache and/or disk. All metadata tracked by Shark
   * (e.g. entry in '_keyToStats' if the table isn't Hive-partitioned) is deleted as well.
   *
   * @return Option::isEmpty() is true of there is no MemoryTable (and RDD) corresponding to 'key'
   *     in _keyToMemoryTable. For MemoryTables that are Hive-partitioned, the RDD returned will
   *     be a UnionRDD comprising RDDs that represent the table's Hive-partitions.
   */
  def removeTable(databaseName: String, tableName: String): Option[RDD[_]] = {
    val tableKey = makeTableKey(databaseName, tableName)

    // Remove MemoryTable's entry from Shark metadata.
    _keyToStats.remove(tableKey)
    val tableValue: Option[Table] = _tables.remove(tableKey)
    tableValue.flatMap(MemoryMetadataManager.unpersistRDDsInTable(_))
  }

>>>>>>> f36cac85
  def shutdown() {
    val db = Hive.get()
    for (table <- _tables.values) {
      table.cacheMode match {
        case CacheType.MEMORY => {
          dropTableFromMemory(db, table.databaseName, table.tableName)
        }
        case CacheType.MEMORY_ONLY => HiveUtils.dropTableInHive(table.tableName, db.getConf)
        case _ => {
          // No need to handle Hive or Tachyon tables, which are persistent and managed by their
          // respective systems.
          Unit
        }
      }
    }
  }

  /**
   * Drops a table from the Shark cache. However, Shark properties needed for table recovery
   * (see TableRecovery#reloadRdds()) won't be removed.
   * After this method completes, the table can still be scanned from disk.
   */
  def dropTableFromMemory(
      db: Hive,
      databaseName: String,
      tableName: String) {
    getTable(databaseName, tableName).foreach { sharkTable =>
      db.setCurrentDatabase(databaseName)
      val hiveTable = db.getTable(databaseName, tableName)
      // Refresh the Hive `db`.
      db.alterTable(tableName, hiveTable)
      // Unpersist the table's RDDs from memory.
      removeTable(databaseName, tableName)
    }
<<<<<<< HEAD
=======
  }

  // Returns the key "databaseName.tableName".
  private def makeTableKey(databaseName: String, tableName: String): String = {
    (databaseName + '.' + tableName).toLowerCase
>>>>>>> f36cac85
  }
}


object MemoryMetadataManager {

<<<<<<< HEAD
  def unpersistRDDsForTable(table: Table): Option[RDD[_]] = {
    table match {
      case partitionedTable: PartitionedMemoryTable => {
        // unpersist() all RDDs for all Hive-partitions.
        val unpersistedRDDs =  partitionedTable.keyToPartitions.values.map(rdd =>
          RDDUtils.unpersistRDD(rdd)).asInstanceOf[Seq[RDD[Any]]]
        if (unpersistedRDDs.size > 0) {
          val unionedRDD = new UnionRDD(unpersistedRDDs.head.context, unpersistedRDDs)
          Some(unionedRDD)
        } else {
          None
        }
      }
      case memoryTable: MemoryTable => Some(RDDUtils.unpersistRDD(memoryTable.getRDD.get))
    }
  }

  // Returns a key of the form "databaseName.tableName" that uniquely identifies a Shark table.
  // For example, it's used to track a table's RDDs in MemoryMetadataManager and table paths in the
  // Tachyon table warehouse.
  def makeTableKey(databaseName: String, tableName: String): String = {
    (databaseName + '.' + tableName).toLowerCase
=======
  def unpersistRDDsInTable(table: Table): Option[RDD[_]] = {
    var unpersistedRDD: Option[RDD[_]] = None
    if (table.isInstanceOf[PartitionedMemoryTable]) {
      val partitionedTable = table.asInstanceOf[PartitionedMemoryTable]
      // unpersist() all RDDs for all Hive-partitions.
      val unpersistedRDDs =  partitionedTable.keyToPartitions.values.map(
        rdd => RDDUtils.unpersistRDD(rdd)).asInstanceOf[Seq[RDD[Any]]]
      if (unpersistedRDDs.size > 0) {
        val unionedRDD = new UnionRDD(unpersistedRDDs.head.context, unpersistedRDDs)
        unpersistedRDD = Some(unionedRDD)
      }
    } else {
      unpersistedRDD = Some(RDDUtils.unpersistRDD(table.asInstanceOf[MemoryTable].tableRDD))
    }
    unpersistedRDD
>>>>>>> f36cac85
  }

  /**
   * Return a representation of the partition key in the string format:
   *     'col1=value1/col2=value2/.../colN=valueN'
   */
  def makeHivePartitionKeyStr(
      partitionCols: Seq[String],
      partColToValue: JavaMap[String, String]): String = {
    partitionCols.map(col => "%s=%s".format(col, partColToValue(col))).mkString("/")
  }

  /**
   * Returns a (partition column name -> value) mapping by parsing a `keyStr` of the format
   * 'col1=value1/col2=value2/.../colN=valueN', created by makeHivePartitionKeyStr() above.
   */
  def parseHivePartitionKeyStr(keyStr: String): JavaMap[String, String] = {
    val partitionSpec = new JavaHashMap[String, String]()
    for (pair <- keyStr.split("/")) {
      val pairSplit = pair.split("=")
      partitionSpec.put(pairSplit(0), pairSplit(1))
    }
    partitionSpec
  }
}<|MERGE_RESOLUTION|>--- conflicted
+++ resolved
@@ -28,15 +28,10 @@
 
 import org.apache.spark.rdd.{RDD, UnionRDD}
 
-<<<<<<< HEAD
 import shark.{LogHelper, SharkEnv}
 import shark.execution.RDDUtils
 import shark.util.HiveUtils
 
-=======
-import shark.execution.RDDUtils
-import shark.util.HiveUtils
->>>>>>> f36cac85
 
 class MemoryMetadataManager extends LogHelper {
 
@@ -44,7 +39,6 @@
   private val _tables: ConcurrentMap[String, Table] =
     new ConcurrentHashMap[String, Table]()
 
-<<<<<<< HEAD
   def isHivePartitioned(databaseName: String, tableName: String): Boolean = {
     val tableKey = MemoryMetadataManager.makeTableKey(databaseName, tableName)
     _tables.get(tableKey) match {
@@ -121,89 +115,10 @@
       tableValueEntry.tableName = newTableKey
 
       _tables.put(newTableKey, tableValueEntry)
-=======
-  // Set of tables, from databaseName.tableName to Table object.
-  private val _tables: ConcurrentMap[String, Table] =
-    new ConcurrentHashMap[String, Table]()
-
-  // TODO(harvey): Support stats for Hive-partitioned tables.
-  // Set of stats, from databaseName.tableName to the stats. This is guaranteed to have the same
-  // structure / size as the _tables map.
-  private val _keyToStats: ConcurrentMap[String, collection.Map[Int, TablePartitionStats]] =
-    new ConcurrentHashMap[String, collection.Map[Int, TablePartitionStats]]
-
-  def putStats(
-      databaseName: String,
-      tableName: String,
-      stats: collection.Map[Int, TablePartitionStats]) {
-    val tableKey = makeTableKey(databaseName, tableName)
-    _keyToStats.put(tableKey, stats)
-  }
-
-  def getStats(
-      databaseName: String,
-      tableName: String): Option[collection.Map[Int, TablePartitionStats]] = {
-    val tableKey = makeTableKey(databaseName, tableName)
-    _keyToStats.get(tableKey)
-  }
-
-  def isHivePartitioned(databaseName: String, tableName: String): Boolean = {
-    val tableKey = makeTableKey(databaseName, tableName)
-    _tables.get(tableKey) match {
-      case Some(table) => table.isInstanceOf[PartitionedMemoryTable]
-      case None => false
-    }
-  }
-
-  def containsTable(databaseName: String, tableName: String): Boolean = {
-    _tables.contains(makeTableKey(databaseName, tableName))
-  }
-
-  def createMemoryTable(
-      databaseName: String,
-      tableName: String,
-      cacheMode: CacheType.CacheType): MemoryTable = {
-    val tableKey = makeTableKey(databaseName, tableName)
-    val newTable = new MemoryTable(databaseName, tableName, cacheMode)
-    _tables.put(tableKey, newTable)
-    newTable
-  }
-
-  def createPartitionedMemoryTable(
-      databaseName: String,
-      tableName: String,
-      cacheMode: CacheType.CacheType,
-      tblProps: JavaMap[String, String]
-    ): PartitionedMemoryTable = {
-    val tableKey = makeTableKey(databaseName, tableName)
-    val newTable = new PartitionedMemoryTable(databaseName, tableName, cacheMode)
-    // Determine the cache policy to use and read any user-specified cache settings.
-    val cachePolicyStr = tblProps.getOrElse(SharkTblProperties.CACHE_POLICY.varname,
-      SharkTblProperties.CACHE_POLICY.defaultVal)
-    val maxCacheSize = tblProps.getOrElse(SharkTblProperties.MAX_PARTITION_CACHE_SIZE.varname,
-      SharkTblProperties.MAX_PARTITION_CACHE_SIZE.defaultVal).toInt
-    newTable.setPartitionCachePolicy(cachePolicyStr, maxCacheSize)
-
-    _tables.put(tableKey, newTable)
-    newTable
-  }
-
-  def getTable(databaseName: String, tableName: String): Option[Table] = {
-    _tables.get(makeTableKey(databaseName, tableName))
-  }
-
-  def getMemoryTable(databaseName: String, tableName: String): Option[MemoryTable] = {
-    val tableKey = makeTableKey(databaseName, tableName)
-    val tableOpt = _tables.get(tableKey)
-    if (tableOpt.isDefined) {
-     assert(tableOpt.get.isInstanceOf[MemoryTable],
-       "getMemoryTable() called for a partitioned table.")
->>>>>>> f36cac85
     }
     tableOpt.asInstanceOf[Option[MemoryTable]]
   }
 
-<<<<<<< HEAD
   /**
    * Used to drop a table from Spark in-memory cache and/or disk. All metadata is deleted as well.
    *
@@ -223,51 +138,6 @@
     tableValueOpt.flatMap(tableValue => MemoryMetadataManager.unpersistRDDsForTable(tableValue))
   }
 
-=======
-  def getPartitionedTable(
-      databaseName: String,
-      tableName: String): Option[PartitionedMemoryTable] = {
-    val tableKey = makeTableKey(databaseName, tableName)
-    val tableOpt = _tables.get(tableKey)
-    if (tableOpt.isDefined) {
-      assert(tableOpt.get.isInstanceOf[PartitionedMemoryTable],
-        "getPartitionedTable() called for a non-partitioned table.")
-    }
-    tableOpt.asInstanceOf[Option[PartitionedMemoryTable]]
-  }
-
-  def renameTable(databaseName: String, oldName: String, newName: String) {
-    if (containsTable(databaseName, oldName)) {
-      val oldTableKey = makeTableKey(databaseName, oldName)
-      val newTableKey = makeTableKey(databaseName, newName)
-
-      val statsValueEntry = _keyToStats.remove(oldTableKey).get
-      val tableValueEntry = _tables.remove(oldTableKey).get
-      tableValueEntry.tableName = newTableKey
-
-      _keyToStats.put(newTableKey, statsValueEntry)
-      _tables.put(newTableKey, tableValueEntry)
-    }
-  }
-
-  /**
-   * Used to drop a table from the Spark in-memory cache and/or disk. All metadata tracked by Shark
-   * (e.g. entry in '_keyToStats' if the table isn't Hive-partitioned) is deleted as well.
-   *
-   * @return Option::isEmpty() is true of there is no MemoryTable (and RDD) corresponding to 'key'
-   *     in _keyToMemoryTable. For MemoryTables that are Hive-partitioned, the RDD returned will
-   *     be a UnionRDD comprising RDDs that represent the table's Hive-partitions.
-   */
-  def removeTable(databaseName: String, tableName: String): Option[RDD[_]] = {
-    val tableKey = makeTableKey(databaseName, tableName)
-
-    // Remove MemoryTable's entry from Shark metadata.
-    _keyToStats.remove(tableKey)
-    val tableValue: Option[Table] = _tables.remove(tableKey)
-    tableValue.flatMap(MemoryMetadataManager.unpersistRDDsInTable(_))
-  }
-
->>>>>>> f36cac85
   def shutdown() {
     val db = Hive.get()
     for (table <- _tables.values) {
@@ -302,21 +172,12 @@
       // Unpersist the table's RDDs from memory.
       removeTable(databaseName, tableName)
     }
-<<<<<<< HEAD
-=======
-  }
-
-  // Returns the key "databaseName.tableName".
-  private def makeTableKey(databaseName: String, tableName: String): String = {
-    (databaseName + '.' + tableName).toLowerCase
->>>>>>> f36cac85
   }
 }
 
 
 object MemoryMetadataManager {
 
-<<<<<<< HEAD
   def unpersistRDDsForTable(table: Table): Option[RDD[_]] = {
     table match {
       case partitionedTable: PartitionedMemoryTable => {
@@ -339,23 +200,6 @@
   // Tachyon table warehouse.
   def makeTableKey(databaseName: String, tableName: String): String = {
     (databaseName + '.' + tableName).toLowerCase
-=======
-  def unpersistRDDsInTable(table: Table): Option[RDD[_]] = {
-    var unpersistedRDD: Option[RDD[_]] = None
-    if (table.isInstanceOf[PartitionedMemoryTable]) {
-      val partitionedTable = table.asInstanceOf[PartitionedMemoryTable]
-      // unpersist() all RDDs for all Hive-partitions.
-      val unpersistedRDDs =  partitionedTable.keyToPartitions.values.map(
-        rdd => RDDUtils.unpersistRDD(rdd)).asInstanceOf[Seq[RDD[Any]]]
-      if (unpersistedRDDs.size > 0) {
-        val unionedRDD = new UnionRDD(unpersistedRDDs.head.context, unpersistedRDDs)
-        unpersistedRDD = Some(unionedRDD)
-      }
-    } else {
-      unpersistedRDD = Some(RDDUtils.unpersistRDD(table.asInstanceOf[MemoryTable].tableRDD))
-    }
-    unpersistedRDD
->>>>>>> f36cac85
   }
 
   /**
