/*
 * Copyright (C) 2012 The Regents of The University California.
 * All rights reserved.
 *
 * Licensed under the Apache License, Version 2.0 (the "License");
 * you may not use this file except in compliance with the License.
 * You may obtain a copy of the License at
 *
 *      http://www.apache.org/licenses/LICENSE-2.0
 *
 * Unless required by applicable law or agreed to in writing, software
 * distributed under the License is distributed on an "AS IS" BASIS,
 * WITHOUT WARRANTIES OR CONDITIONS OF ANY KIND, either express or implied.
 * See the License for the specific language governing permissions and
 * limitations under the License.
 */

package shark.execution

import scala.collection.JavaConversions

import com.google.common.collect.{Ordering => GOrdering}

import org.apache.spark.{HashPartitioner, Partitioner, RangePartitioner}
import org.apache.spark.rdd.{RDD, ShuffledRDD, UnionRDD}

import shark.SharkEnv


/**
 * A set of RDD-related functions that provide some handy features in addition
 * to Spark's built-in abstractions.
 */
object RDDUtils {

  /**
   * Returns a UnionRDD using both RDD arguments. Any UnionRDD argument is "flattened", in that
   * its parent sequence of RDDs is directly passed to the UnionRDD returned.
   */
  def unionAndFlatten[T: ClassManifest](
    rdd: RDD[T],
<<<<<<< HEAD
    otherRdd: RDD[T]): UnionRDD[T] = {
    val otherRdds = otherRdd match {
      case otherUnionRdd: UnionRDD[_] => otherUnionRdd.rdds
      case _ => Seq(otherRdd)
    }
    val rdds = rdd match {
      case unionRdd: UnionRDD[_] => unionRdd.rdds
      case _ => Seq(rdd)
=======
    otherRdd: RDD[T]): RDD[T] = {
    val unionedRdd = otherRdd match {
      case unionRdd: UnionRDD[_] => {
        new UnionRDD(rdd.context, unionRdd.rdds :+ rdd)
      }
      case _ => rdd.union(otherRdd)
>>>>>>> e6e25f59
    }
    new UnionRDD(rdd.context, rdds ++ otherRdds)
  }

  def unpersistRDD(rdd: RDD[_]): RDD[_] = {
    rdd match {
      case u: UnionRDD[_] => {
        // Usually, a UnionRDD will not be persisted to avoid data duplication.
        u.unpersist()
        // unpersist() all parent RDDs that compose the UnionRDD. Don't propagate past the parents,
        // since a grandparent of the UnionRDD might have multiple child RDDs (i.e., the sibling of
        // the UnionRDD's parent is persisted in memory).
        u.rdds.map {
          r => r.unpersist()
        }
      }
      case r => r.unpersist()
    }
    return rdd
  }

  /**
   * Repartition an RDD using the given partitioner. This is similar to Spark's partitionBy,
   * except we use the Shark shuffle serializer.
   */
  def repartition[K: ClassManifest, V: ClassManifest](rdd: RDD[(K, V)], part: Partitioner)
    : RDD[(K, V)] =
  {
    new ShuffledRDD[K, V, (K, V)](rdd, part).setSerializer(SharkEnv.shuffleSerializerName)
  }

  /**
   * Sort the RDD by key. This is similar to Spark's sortByKey, except that we use
   * the Shark shuffle serializer.
   */
  def sortByKey[K <: Comparable[K]: ClassManifest, V: ClassManifest](rdd: RDD[(K, V)])
    : RDD[(K, V)] =
  {
    val part = new RangePartitioner(rdd.partitions.length, rdd)
    val shuffled = new ShuffledRDD[K, V, (K, V)](rdd, part)
      .setSerializer(SharkEnv.shuffleSerializerName)
    shuffled.mapPartitions(iter => {
      val buf = iter.toArray
      buf.sortWith((x, y) => x._1.compareTo(y._1) < 0).iterator
    }, preservesPartitioning = true)
  }

  /**
   * Return an RDD containing the top K (K smallest key) from the given RDD.
   */
  def topK[K <: Comparable[K]: ClassManifest, V: ClassManifest](rdd: RDD[(K, V)], k: Int)
    : RDD[(K, V)] =
  {
    // First take top K on each partition.
    val partialSortedRdd = partitionTopK(rdd, k)
    // Then merge all partitions into a single one, and take the top K on that partition.
    partitionTopK(repartition(partialSortedRdd, new HashPartitioner(1)), k)
  }

  /**
   * Take top K on each partition and return a new RDD.
   */
  def partitionTopK[K <: Comparable[K]: ClassManifest, V: ClassManifest](
    rdd: RDD[(K, V)], k: Int): RDD[(K, V)] = {
    rdd.mapPartitions(iter => topK(iter, k))
  }

  /**
   * Return top K elements out of an iterator.
   */
  private def topK[K <: Comparable[K]: ClassManifest, V: ClassManifest](
    it: Iterator[(K, V)], k: Int): Iterator[(K, V)]  = {
    val ordering = new GOrdering[(K,V)] {
      override def compare(l: (K, V), r: (K, V)) = {
        (l._1).compareTo(r._1)
      }
    }
    // Guava only takes Java iterators. Convert the iterator into Java iterator and then
    // convert it back to Scala.
    JavaConversions.asScalaIterator(
      ordering.leastOf(JavaConversions.asJavaIterator(it), k).iterator)
  }

}<|MERGE_RESOLUTION|>--- conflicted
+++ resolved
@@ -39,7 +39,6 @@
    */
   def unionAndFlatten[T: ClassManifest](
     rdd: RDD[T],
-<<<<<<< HEAD
     otherRdd: RDD[T]): UnionRDD[T] = {
     val otherRdds = otherRdd match {
       case otherUnionRdd: UnionRDD[_] => otherUnionRdd.rdds
@@ -48,14 +47,6 @@
     val rdds = rdd match {
       case unionRdd: UnionRDD[_] => unionRdd.rdds
       case _ => Seq(rdd)
-=======
-    otherRdd: RDD[T]): RDD[T] = {
-    val unionedRdd = otherRdd match {
-      case unionRdd: UnionRDD[_] => {
-        new UnionRDD(rdd.context, unionRdd.rdds :+ rdd)
-      }
-      case _ => rdd.union(otherRdd)
->>>>>>> e6e25f59
     }
     new UnionRDD(rdd.context, rdds ++ otherRdds)
   }
