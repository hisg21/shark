--- conflicted
+++ resolved
@@ -65,36 +65,13 @@
       hiveTable: HiveTable,
       pruningFnOpt: Option[PruningFunctionType] = None
     ): RDD[_] = {
-<<<<<<< HEAD
-    // Table is in Tachyon.
-    val tableKey = SharkEnv.makeTachyonTableKey(_databaseName, _tableName)
-    if (!SharkEnv.tachyonUtil.tableExists(tableKey)) {
-      throw new TachyonException("Table " + tableKey + " does not exist in Tachyon")
-    }
-    val statsByteBuffer = SharkEnv.tachyonUtil.getTableMetadata(tableKey)
-    val indexToStats = JavaSerializer.deserialize[collection.Map[Int, TablePartitionStats]](
-      statsByteBuffer.array())
-    logInfo("Fetching table " + tableKey + " stats from Tachyon.")
-    val tableRdd = SharkEnv.tachyonUtil.createRDD(tableKey)
-    pruningFnOpt.map(_(tableRdd, indexToStats)).getOrElse(tableRdd)
-=======
     val tableKey = MemoryMetadataManager.makeTableKey(_databaseName, _tableName)
     makeRDD(tableKey, hivePartitionKeyOpt = None, pruningFnOpt)
   }
 
-  override def makeRDDForPartitionedTable(partitions: Seq[HivePartition]): RDD[_] = {
-    makeRDDForPartitionedTable(partitions, pruningFnOpt = None)
->>>>>>> 57697717
-  }
-
   override def makeRDDForPartitionedTable(
       partitions: Seq[HivePartition],
-<<<<<<< HEAD
-      pruningFnOpt: Option[PruningFunctionType] = None
-    ): RDD[_] = {
-    throw new UnsupportedOperationException("Partitioned tables are not yet supported for Tachyon.")
-=======
-      pruningFnOpt: Option[PruningFunctionType]): RDD[_] = {
+      pruningFnOpt: Option[PruningFunctionType] = None): RDD[_] = {
     val tableKey = MemoryMetadataManager.makeTableKey(_databaseName, _tableName)
     val hivePartitionRDDs = partitions.map { hivePartition =>
       val partDesc = Utilities.getPartitionDesc(hivePartition)
@@ -156,7 +133,6 @@
       new UnionRDD(SharkEnv.sc, prunedRDDs)
     }
     unionedRDD.asInstanceOf[RDD[Any]]
->>>>>>> 57697717
   }
 
 }
@@ -225,21 +201,10 @@
       val rddAndStatsOpt = hivePartitionedTable.getPartitionAndStats(partitionKeyStr)
       if (rddAndStatsOpt.isEmpty) {
         throwMissingPartitionException(partitionKeyStr)
-<<<<<<< HEAD
       }
       val (hivePartitionRDD, hivePartitionStats) = (rddAndStatsOpt.get._1, rddAndStatsOpt.get._2)
       val prunedPartitionRDD = pruningFnOpt.map(_(hivePartitionRDD, hivePartitionStats))
         .getOrElse(hivePartitionRDD)
-=======
-      }
-      val (hivePartitionRDD, hivePartitionStats) = (rddAndStatsOpt.get._1, rddAndStatsOpt.get._2)
-      val prunedPartitionRDD = if (pruningFnOpt.isDefined) {
-        val pruningFn = pruningFnOpt.get
-        pruningFn(hivePartitionRDD, hivePartitionStats)
-      } else {
-        hivePartitionRDD
-      }
->>>>>>> 57697717
       prunedPartitionRDD.mapPartitions { iter =>
         if (iter.hasNext) {
           // Map each tuple to a row object
