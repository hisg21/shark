--- conflicted
+++ resolved
@@ -2,10 +2,8 @@
 
 # Set Shark environment variables for your site in this file. Some useful
 # variables to set are:
-<<<<<<< HEAD
 #
-# - MESOS_HOME, to point to your Mesos installation. If not specified, Shark
-#   will run in local mode.
+# - MESOS_NATIVE_LIBRARY, to point to your Mesos native library (libmesos.so)
 # - SCALA_HOME, to point to your Scala installation.
 # - HIVE_HOME, to point to the Hive binary distribution.
 # - SPARK_CLASSPATH, to add elements to Spark's classpath.
@@ -14,16 +12,6 @@
 #   be in the same format as the JVM's -Xmx option, e.g. 300m or 1g).
 # - SPARK_LIBRARY_PATH, optional, to add extra search paths for native
 #   libraries.
-=======
-# - MESOS_NATIVE_LIBRARY, to point to your Mesos native library (libmesos.so)
-# - SCALA_HOME, to point to your Scala installation
-# - SPARK_CLASSPATH, to add elements to Spark's classpath
-# - SPARK_JAVA_OPTS, to add JVM options
-# - SPARK_MEM, to change the amount of memory used per node (this should
-#   be in the same format as the JVM's -Xmx option, e.g. 300m or 1g).
-# - SPARK_LIBRARY_PATH, to add extra search paths for native libraries.
-# - HIVE_HOME, to point to the Hive binary distribution.
->>>>>>> 6d751328
 # - HIVE_CONF_DIR, optional, to specify the path of Hive configuration files
 #   (default HIVE_HOME/conf)
 
@@ -32,35 +20,19 @@
 # Set Spark's memory per machine -- you might want to increase this
 export SPARK_MEM=3g
 
-<<<<<<< HEAD
 # Java options
+# On EC2, change the local.dir to /mnt/tmp
 export SPARK_JAVA_OPTS="-Dspark.local.dir=/tmp -Dspark.kryoserializer.buffer.mb=10  -verbose:gc -XX:-PrintGCDetails -XX:+PrintGCTimeStamps"
 
 # HIVE_HOME, point to Hive binary distribution
 export HIVE_HOME=""
 
-# This is only needed for development (SBT test uses this).
-# export HIVE_DEV_HOME=""
-
-# Default EC2 settings for the Mesos AMI.
-# export SCALA_HOME=/root/scala-$SCALA_VERSION.final
-# export MESOS_HOME=/root/mesos
-# export HIVE_DEV_HOME=/root/hive
-# export HIVE_HOME=$HIVE_DEV_HOME/build/dist
-# export MASTER=`cat /root/mesos-ec2/cluster-url`
-# export HADOOP_HOME=/root/ephemeral-hdfs
-# export SPARK_JAVA_OPTS="-Dspark.local.dir=/mnt/tmp -Dspark.kryoserializer.buffer.mb=10  -verbose:gc -XX:-PrintGCDetails -XX:+PrintGCTimeStamps"
-=======
-# On EC2, change the local.dir to /mnt/tmp
-export SPARK_JAVA_OPTS="-Dspark.local.dir=/tmp -Dspark.kryoserializer.buffer.mb=10  -verbose:gc -XX:-PrintGCDetails -XX:+PrintGCTimeStamps"
-
-# This is only needed for development (SBT test uses this).
-#export HIVE_DEV_HOME="/root/hive"
+# The following is only needed for development (SBT test uses this).
+#export HIVE_DEV_HOME=""
 #export HIVE_HOME=$HIVE_DEV_HOME/build/dist
 
 # Set these options when running through spark-ec2 scripts
 #export MASTER=`cat /root/mesos-ec2/cluster-url`
 #export HADOOP_HOME=/root/ephemeral-hdfs
 #export MESOS_NATIVE_LIBRARY=/usr/local/lib/libmesos.so
-# export SCALA_HOME=/root/scala-$SCALA_VERSION.final
->>>>>>> 6d751328
+#export SCALA_HOME=/root/scala-$SCALA_VERSION.final