--- conflicted
+++ resolved
@@ -94,7 +94,6 @@
     new BufferedReader(new InputStreamReader(s3obj.getDataInputStream()))
   }
 
-<<<<<<< HEAD
   /**
    * Returns a filter that accepts files not present in the captured snapshot of the `path`
    * directory.
@@ -109,12 +108,11 @@
     }
     fileFilter
   }
-=======
+
   def setSuperField(fieldName: String, fieldValue: Object, clazz : Object) {
     val field = clazz.getClass.getSuperclass.getDeclaredField(fieldName)
     field.setAccessible(true)
     field.set(clazz, fieldValue)
   }
 
->>>>>>> 87ddd930
 }