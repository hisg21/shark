--- conflicted
+++ resolved
@@ -37,13 +37,9 @@
 import org.apache.hadoop.hive.serde2.objectinspector.primitive.PrimitiveObjectInspectorFactory
 import org.apache.hadoop.io.Writable
 
-<<<<<<< HEAD
-import org.apache.spark.rdd.{EmptyRDD, PartitionPruningRDD, RDD, UnionRDD}
-=======
 import org.apache.spark.broadcast.Broadcast
-import org.apache.spark.rdd.{HadoopRDD, PartitionPruningRDD, RDD, UnionRDD}
+import org.apache.spark.rdd.{EmptyRDD, HadoopRDD, PartitionPruningRDD, RDD, UnionRDD}
 import org.apache.spark.SerializableWritable
->>>>>>> b0fcbe89
 
 import shark.{LogHelper, SharkConfVars, SharkEnv, Utils}
 import shark.api.QueryExecutionException
@@ -236,13 +232,6 @@
   /**
    * Create a RDD for a table.
    */
-<<<<<<< HEAD
-  override def preprocessRdd(rdd: RDD[_]): RDD[_] = {
-    val tableKey: String = tableDesc.getTableName.split('.')(1)
-    if (table.isPartitioned) {
-      logInfo("Making %d Hive partitions for table %s".format(parts.size, tableKey))
-      makePartitionRDD(parts)
-=======
   def makeRDDFromHadoop(): RDD[_] = {
     // Choose the minimum number of splits. If mapred.map.tasks is set, use that unless
     // it is smaller than what Spark suggests.
@@ -257,7 +246,6 @@
       // The returned RDD contains arrays of size two with the elements as
       // (deserialized row, column partition value).
       return makeHivePartitionRDDs(broadcastedHiveConf, minSplitsPerRDD)
->>>>>>> b0fcbe89
     } else {
       // The returned RDD contains deserialized row Objects.
       return makeTableRDD(broadcastedHiveConf, minSplitsPerRDD)
@@ -349,17 +337,12 @@
    * tables, a data directory is created for each partition corresponding to keys specified using
    * 'PARTITION BY'.
    */
-<<<<<<< HEAD
-  private def makePartitionRDD(partitions: Array[Partition]): RDD[_] = {
-    val rdds = new Array[RDD[Any]](partitions.size)
-=======
   private def makeHivePartitionRDDs[T](
       broadcastedHiveConf: Broadcast[SerializableWritable[HiveConf]],
       minSplitsPerRDD: Int
     ): RDD[_] = {
     val partitions = parts
     val hivePartitionRDDs = new Array[RDD[Any]](partitions.size)
->>>>>>> b0fcbe89
 
     var i = 0
     partitions.foreach { partition =>
